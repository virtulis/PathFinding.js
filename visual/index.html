<!DOCTYPE HTML>
<html lang="en">
  <head>
    <meta charset="UTF-8">
    <title>PathFinding.js</title>

    <link rel="stylesheet" href="./css/style.css" />
    <link rel="stylesheet" href="./lib/themes/jquery.ui.all.css" />

    <script type="text/javascript" src="./lib/raphael-min.js"></script>
    <script type="text/javascript" src="./lib/es5-shim.min.js"></script>
    <script type="text/javascript" src="./lib/jquery-1.7.2.min.js"></script>
    <script type="text/javascript" src="./lib/state-machine.min.js"></script>
    <script type="text/javascript" src="./lib/async.min.js"></script>

    <script type="text/javascript" src="./lib/ui/jquery.ui.core.min.js"></script>
    <script type="text/javascript" src="./lib/ui/jquery.ui.widget.min.js"></script>
    <script type="text/javascript" src="./lib/ui/jquery.ui.mouse.min.js"></script>
    <script type="text/javascript" src="./lib/ui/jquery.ui.draggable.min.js"></script>
    <script type="text/javascript" src="./lib/ui/jquery.ui.accordion.min.js"></script>
    <script type="text/javascript" src="./lib/ui/jquery.ui.slider.min.js"></script>


    <script type="text/javascript" src="../lib/pathfinding-browser.js"></script>

    <script type="text/javascript" src="./js/view.js"></script>
    <script type="text/javascript" src="./js/controller.js"></script>
    <script type="text/javascript" src="./js/panel.js"></script>
    <script type="text/javascript" src="./js/main.js"></script>
  </head>
  <body>
    <div id="draw_area"></div>

    <div id="instructions_panel" class="panel">
      <header>
        <h2 class="header_title">Instructions</h2>
        <span id="hide_instructions">hide</span>
      </header>
      Click within the <span class="white">white</span> grid and drag your mouse to draw obstacles. <br>
      Drag the <span class="green">green</span> node to set the start position. <br>
      Drag the <span class="red">red</span> node to set the end position. <br>
      Choose an algorithm from the right-hand panel. <br>
      Click Start Search in the lower-right corner to start the animation.
    </div>

    <div id="algorithm_panel" class="panel right_panel">
      <header><h2 class="header_title">Select Algorithm</h2></header>

      <div class="accordion">
        <h3 id="astar_header"><a href="#">A*</a></h3>
        <div id="astar_section" class="finder_section">
          <header class="option_header">
            <h3>Heuristic</h3>
          </header>
          <div id="astar_heuristic" class="sub_options">
            <input type="radio" name="astar_heuristic" value="manhattan" checked />
            <label class="option_label">Manhattan</label> <br>
            <input type="radio" name="astar_heuristic" value="euclidean"/>
            <label class="option_label">Euclidean</label> <br>
            <input type="radio" name="astar_heuristic" value="chebyshev"/>
            <label class="option_label">Chebyshev</label> <br>
          </div>

          <header class="option_header">
            <h3>Options</h3>
          </header>
          <div class="optional sub_options">
            <input type="checkbox" class="allow_diagonal" checked>
            <label class="option_label">Allow Diagonal</label> <br>
            <input type="checkbox" class="bi-directional">
            <label class="option_label">Bi-directional</label> <br>
          </div>
        </div>

        <h3 id="breadthfirst_header"><a href="#">Breadth-First-Search</a></h3>
        <div id="breadthfirst_section" class="finder_section">
          <header class="option_header">
            <h3>Options</h3>
          </header>
          <div class="optional sub_options">
            <input type="checkbox" class="allow_diagonal" checked>
            <label class="option_label">Allow Diagonal</label> <br>
            <input type="checkbox" class="bi-directional">
            <label class="option_label">Bi-directional</label> <br>
          </div>
        </div>

        <h3 id="bestfirst_header"><a href="#">Best-First-Search</a></h3>
        <div id="bestfirst_section" class="finder_section">
          <header class="option_header">
            <h3>Heuristic</h3>
          </header>
          <div id="bestfirst_heuristic" class="sub_options">
            <input type="radio" name="bestfirst_heuristic" value="manhattan" checked />
            <label class="option_label">Manhattan</label> <br>
            <input type="radio" name="bestfirst_heuristic" value="euclidean"/>
            <label class="option_label">Euclidean</label> <br>
            <input type="radio" name="bestfirst_heuristic" value="chebyshev"/>
            <label class="option_label">Chebyshev</label> <br>
          </div>

          <header class="option_header">
            <h3>Options</h3>
          </header>
          <div class="optional sub_options">
            <input type="checkbox" class="allow_diagonal" checked>
            <label class="option_label">Allow Diagonal</label> <br>
            <input type="checkbox" class="bi-directional">
            <label class="option_label">Bi-directional</label> <br>
          </div>
        </div>

        <h3 id="dijkstra_header"><a href="#">Dijkstra</a></h3>
        <div id="dijkstra_section" class="finder_section">
          <header class="option_header">
            <h3>Options</h3>
          </header>
          <div class="optional sub_options">
            <input type="checkbox" class="allow_diagonal" checked>
            <label class="option_label">Allow Diagonal</label> <br>
            <input type="checkbox" class="bi-directional">
            <label class="option_label">Bi-directional</label> <br>
          </div>
        </div>

        <h3 id="jump_point_header"><a href="#">Jump Point Search</a></h3>
        <div id="jump_point_section" class="finder_section">
          <header class="option_header">
            <h3>Heuristic</h3>
          </header>
          <div id="jump_point_heuristic" class="sub_options">
            <input type="radio" name="jump_point_heuristic" value="manhattan" checked />
            <label class="option_label">Manhattan</label> <br>
            <input type="radio" name="jump_point_heuristic" value="euclidean"/>
            <label class="option_label">Euclidean</label> <br>
            <input type="radio" name="jump_point_heuristic" value="chebyshev"/>
            <label class="option_label">Chebyshev</label> <br>
          </div>
        </div>
      </div><!-- .accordion -->
    </div><!-- #algorithm_panel -->

    <div id="play_panel" class="panel right_panel">
      <button id="button1" class="control_button">Start Search</button>
      <button id="button2" class="control_button">Pause Search</button>
      <button id="button3" class="control_button">Clear Walls</button>
    </div>

    <div id="stats"></div>

    <footer>
      Project Hosted on <a href="http://github.com/qiao/PathFinding.js">Github</a>
    </footer>

    <script type="text/javascript">
      var _gaq = _gaq || [];
      _gaq.push(['_setAccount', 'UA-21856083-3']);
      _gaq.push(['_trackPageview']);

      (function() {
       var ga = document.createElement('script'); ga.type = 'text/javascript'; ga.async = true;
       ga.src = ('https:' == document.location.protocol ? 'https://ssl' : 'http://www') + '.google-analytics.com/ga.js';
       var s = document.getElementsByTagName('script')[0]; s.parentNode.insertBefore(ga, s);
       })();
<<<<<<< HEAD
     </script>
=======
    </script>
>>>>>>> 059016ad

  </body>
</html><|MERGE_RESOLUTION|>--- conflicted
+++ resolved
@@ -162,11 +162,7 @@
        ga.src = ('https:' == document.location.protocol ? 'https://ssl' : 'http://www') + '.google-analytics.com/ga.js';
        var s = document.getElementsByTagName('script')[0]; s.parentNode.insertBefore(ga, s);
        })();
-<<<<<<< HEAD
-     </script>
-=======
     </script>
->>>>>>> 059016ad
 
   </body>
 </html>