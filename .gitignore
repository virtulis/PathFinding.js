*.swp
<<<<<<< HEAD
*.livereload
doc
test
src
utils
=======
node_modules/
>>>>>>> c598c27f
<|MERGE_RESOLUTION|>--- conflicted
+++ resolved
@@ -1,10 +1,6 @@
 *.swp
-<<<<<<< HEAD
-*.livereload
 doc
 test
 src
 utils
-=======
-node_modules/
->>>>>>> c598c27f
+node_modules/